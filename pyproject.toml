--- conflicted
+++ resolved
@@ -10,7 +10,7 @@
     "requests>=2.32.4",
     "cachetools>=5.3.0",
     "flask-compress>=1.15",
-<<<<<<< HEAD
+    "flask-socketio>=5.5.1",
 ]
 
 [project.optional-dependencies]
@@ -72,7 +72,4 @@
     "pytest-mock>=3.14.1",
     "pyyaml>=6.0.2",
     "requests-mock>=1.12.1",
-=======
-    "flask-socketio>=5.5.1",
->>>>>>> 9af732a5
 ]